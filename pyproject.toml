--- conflicted
+++ resolved
@@ -1,18 +1,10 @@
 [build-system]
 requires = [
-<<<<<<< HEAD
-    "setuptools>=42", 
-    "wheel", 
-    "Cython==0.29.32", 
-    "oldest-supported-numpy",
-    "build"
-=======
     "setuptools>=70",
     "setuptools_scm>=8",
     "wheel",
     "Cython==0.29.32",
     "oldest-supported-numpy"
->>>>>>> 06d17441
     ]
 
 build-backend = "setuptools.build_meta"
