--- conflicted
+++ resolved
@@ -151,10 +151,6 @@
     "[Simple RayTraces](SimpleRayTraces.ipynb)\n",
     "[Ray-tracing example: Autocolimator](Autocollimator.ipynb)\n",
     "[Ray-tracing example: Binocular](Binocular.ipynb)\n",
-<<<<<<< HEAD
-    "[Ray-tracing example: Following a ray through a system](raypath_follow.ipynb)\n",
-=======
->>>>>>> 0a8c849d
     "\n",
     "<!--\n",
     "[Geometrical Wavefront](GeomWF.ipynb)\n",
