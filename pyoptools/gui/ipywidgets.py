#!/usr/bin/env python
# -*- coding: utf-8 -*-

"""Module with functions and classes to represent the pyoptools objects
in `jupyter notebooks <http://jupyter.org>`_.
"""

from pyoptools.raytrace.system import System
from pyoptools.raytrace.component import Component
from pyoptools.raytrace.surface import Surface
from pyoptools.misc.pmisc import wavelength2RGB, cross, rot_x, rot_y, rot_z

try:
    import pythreejs as py3js
except ModuleNotFoundError:
    print("need py3js installed to be able to plot systems in Jupyter notebooks")
from pyoptools.misc.pmisc import wavelength2RGB, cross
from numpy import pi, array, dot
from math import sqrt
from matplotlib import colors

__all__ = ["Plot3D"]


def surf2mesh(S, P=(0, 0, 0), D=(0, 0, 0), wire=False):

    color = "#ffff00"

    points, polylist = S.polylist()

    # Conversion para quethreejs la entienda

    polylist = list(polylist)

    lpoly = []
    lpoints = []

    for l in points:
        lpoints.append(list(l))

    for l in polylist:
        lpoly.append(list(map(int, l)))

    vertices = lpoints

    faces = lpoly

    # Map the vertex colors into the 'color' slot of the faces
    # Map the normals
    nfaces = []
    for f in faces:
        p0 = points[f[0]]
        p1 = points[f[1]]
        p2 = points[f[2]]
        v0 = array(p1) - array(p0)
        v1 = array(p2) - array(p0)
        v3 = cross(v0, v1)
        v3 = tuple(v3 / sqrt(v3[0] ** 2 + v3[1] ** 2 + v3[2] ** 2))

        nfaces.append(f + [v3, color, None])

    # Create the geometry:

    surfaceGeometry = py3js.Geometry(
        vertices=vertices,
        faces=nfaces,
        # colors=vertexcolors
    )

    # surfaceGeometry = py3js.SphereGeometry(radius=300, widthSegments=32, heightSegments=24)

    if wire:
        surfaceGeometry = py3js.WireframeGeometry(surfaceGeometry)

    # Calculate normals per face, for nice crisp edges:
    surfaceGeometry.exec_three_obj_method("computeFaceNormals")

    surfaceMaterial = py3js.MeshPhongMaterial(
        color=color,
        ambient="#050505",
        specular="#ffffff",
        shininess=15,
        emissive="#000000",
        side="DoubleSide",
        transparent=True,
        opacity=0.8,
    )
    # surfaceMaterial = py3js.MeshLambertMaterial(color='red',side='DoubleSide')

    # Create a mesh. Note that the material need to be told to use the vertex colors.
    surfaceMesh = py3js.Mesh(
        geometry=surfaceGeometry,
        material=surfaceMaterial,
    )

<<<<<<< HEAD
=======
    #surfaceMesh.rotation = *D, "ZYX"
    #surfaceMesh.position = tuple(P)

>>>>>>> b9808526
    surfaceMesh.position = tuple(P)
    surfaceMesh.rotateZ(D[2])
    surfaceMesh.rotateY(D[1])
    surfaceMesh.rotateX(D[0])

    return surfaceMesh


def comp2mesh(C, P, D):
    c = py3js.Group()
    if isinstance(C, Component):
        for surf in C.surflist:
            sS, sP, sD = surf
            s = surf2mesh(sS, sP, sD)
            c.add(s)

    elif isinstance(C, System):
        for comp in C.complist:
            sC, sP, sD = comp
            c.add(comp2mesh(sC, sP, sD))
<<<<<<< HEAD
=======
    # glPopMatrix()

    #c.rotation = *D, "ZYX"
    #c.position = tuple(P)
>>>>>>> b9808526

    c.position = tuple(P)
    c.rotateZ(D[2])
    c.rotateY(D[1])
    c.rotateX(D[0])
<<<<<<< HEAD
=======


    return c
>>>>>>> b9808526

    return c

def ray2list(ray):
    rays = []

    P1 = ray.pos
    if len(ray.childs) > 0:
        P2 = ray.childs[0].pos
    else:
        P2 = P1 + 10.0 * ray.dir

    if ray.intensity != 0:

        line = [list(P1), list(P2)]
        rays.append(line)

    for i in ray.childs:
        rays.extend(ray2list(i))
    return rays


def ray2mesh(ray):
    rays = py3js.Group()

    if ray.draw_color is None:
        color = wavelength2RGB(ray.wavelength)
    else:
        color = colors.to_rgb(ray.draw_color)

    int_colors = [int(255 * c) for c in color]
    material = py3js.LineBasicMaterial(color="#{:02X}{:02X}{:02X}".format(*int_colors))

    rl = ray2list(ray)

    for r in rl:
        geometry = py3js.Geometry()
        geometry.vertices = r
        line = py3js.Line(geometry, material)
        rays.add(line)

    return rays


# def ray2mesh(ray):
#    rays=py3js.Group()

#    P1 = ray.pos
#    w = ray.wavelength
#    rc, gc, bc = wavelength2RGB(w)
#    rc=int(255*rc)
#    gc=int(255*gc)
#    bc=int(255*bc)
#    material = py3js.LineBasicMaterial(color = "#{:02X}{:02X}{:02X}".format(rc,gc,bc))

#    if len(ray.childs) > 0:
#        P2 = ray.childs[0].pos
#    else:
#        P2 = P1 + 10. * ray.dir

#    if ray.intensity != 0:

#        geometry = py3js.Geometry()

#        geometry.vertices =  [list(P1),list(P2)]

#        line = py3js.Line( geometry, material)

#        rays.add(line)

#    for i in ray.childs:
#        rays.add(ray2mesh(i))
#    return rays


def sys2mesh(os):
    s = py3js.Group()
    if os is not None:
        for i in os.prop_ray:
            s.add(ray2mesh(i))
        # Draw Components
        n = 0
        for comp in os.complist:
            C, P, D = comp
            c = comp2mesh(C, P, D)
            s.add(c)
    return s


def Plot3D(
    S, size=(800, 200), center=(0, 0, 0), rot=[(pi / 3.0, pi / 6.0, 0)],
    scale=1):
    """Function to create 3D interactive visualization widgets in a jupyter
    notebook

    Args:
        S: (:class:`~pyoptools.raytrace.system.System`,
            :class:`~pyoptools.raytrace.component.Component` or
            :class:`~pyoptools.raytrace.component.Component`) Object to plot
        size: (Tuple(float,float)) Field of view in X and Y for the window
            shown in the notebook.
        center: (Tuple(float,float,float) Coordinate of the center of the
            visualization window given in the coordinate system of the object
            to plot.
        rot:   List of tuples. Each tuple describe an (Rx, Ry, Rz) rotation and
               are applied in order to generate the first view of the window.
        scale: (float)  Scale factor applied to the rendered window
    Returns:
        pyjs renderer needed to show the image in the jupiter notebook.

    """
    width, height = size

    light = py3js.DirectionalLight(
        color="#ffffff", intensity=0.7, position=[0, 1000, 0]
    )
    alight = py3js.AmbientLight(
        color="#777777",
    )

    # Set up a scene and render it:
    #cam = py3js.PerspectiveCamera(position=[0, 0, 500], fov=70, children=[light], aspect=width / height)

    pos = array((0, 0, 500))

    for r in rot:
        pos = dot(rot_z(r[2]), pos)
        pos = dot(rot_y(r[1]), pos)
        pos = dot(rot_x(r[0]), pos)

    #cam = py3js.OrthographicCamera(
    #    -width / 2 * scale,
    #    width / 2 * scale,
    #    height / 2 * scale,
    #    -height / 2 * scale,
    #    children=[light],
    #    position=list(pos),
    #    zoom=scale,
    #)

    cam = py3js.OrthographicCamera(
        -width / 2 * scale,
        width / 2 * scale,
        height / 2 * scale,
        -height / 2 * scale,
        children=[light],
        position=list(pos),
        zoom=scale,
    )

    if isinstance(S, System):
        c = sys2mesh(S)
    elif isinstance(S, Component):
        c = comp2mesh(S, (0, 0, 0), (0, 0, 0))
    else:
        c = surf2mesh(S, (0, 0, 0), (0, 0, 0))

    scene = py3js.Scene(children=[c, alight, cam], background="#000000")
    oc = py3js.OrbitControls(controlling=cam)
    oc.target = center
    renderer = py3js.Renderer(
        camera=cam,
        background="black",
        background_opacity=1,
        scene=scene,
        controls=[oc],
        width=width * scale,
        height=height * scale,
    )

    return renderer<|MERGE_RESOLUTION|>--- conflicted
+++ resolved
@@ -93,12 +93,7 @@
         material=surfaceMaterial,
     )
 
-<<<<<<< HEAD
-=======
-    #surfaceMesh.rotation = *D, "ZYX"
-    #surfaceMesh.position = tuple(P)
-
->>>>>>> b9808526
+
     surfaceMesh.position = tuple(P)
     surfaceMesh.rotateZ(D[2])
     surfaceMesh.rotateY(D[1])
@@ -119,24 +114,11 @@
         for comp in C.complist:
             sC, sP, sD = comp
             c.add(comp2mesh(sC, sP, sD))
-<<<<<<< HEAD
-=======
-    # glPopMatrix()
-
-    #c.rotation = *D, "ZYX"
-    #c.position = tuple(P)
->>>>>>> b9808526
 
     c.position = tuple(P)
     c.rotateZ(D[2])
     c.rotateY(D[1])
     c.rotateX(D[0])
-<<<<<<< HEAD
-=======
-
-
-    return c
->>>>>>> b9808526
 
     return c
 
