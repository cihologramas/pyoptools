--- conflicted
+++ resolved
@@ -34,25 +34,19 @@
     :type thickness: float
     :param curvature_s1: Curvature of the anterior surface of the lens, in mm.
     :type curvature_s1: float
-<<<<<<< HEAD
     :param curvature_s2: Curvature of the posterior surface of the lens, in mm.
-=======
-    :param curvature s2: Curvature of the posterior surface of the lens, in mm.
->>>>>>> 9ab19197
     :type curvature_s2: float
     :param material: Material of the lens
     :type material: float or 
         :class:`~pyoptools.raytrace.mat_lib.material.Material`'s subclass 
         instance
-<<<<<<< HEAD
 
     .. warning::
        This component is composed only by the front and back surfaces. The
        surfaces closing the edges are not implemented yet. User must take
        this in to account and avoid rays that can enter or leave the lense by
        the edges.
-=======
->>>>>>> 9ab19197
+
     """
 
     def __init__(self, size=(20, 20), thickness=10, curvature_s1=1. / 200, curvature_s2=1. / 200, *args, **kwargs):
